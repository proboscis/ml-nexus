--- conflicted
+++ resolved
@@ -7,9 +7,7 @@
       "Bash(git push:*)",
       "Bash(ls:*)",
       "Bash(rye run:*)",
-<<<<<<< HEAD
-      "Bash(git branch:*)"
-=======
+      "Bash(git branch:*)",
       "Bash(rg:*)",
       "Bash(/opt/homebrew/Cellar/ripgrep/14.1.1/bin/rg -B2 -A2 \"8gb|8GB|cache.*size|cache.*limit\" --type py)",
       "Bash(uv run:*)",
@@ -27,7 +25,6 @@
       "Bash(touch:*)",
       "Bash(cat:*)",
       "Bash(ln:*)"
->>>>>>> e7da7951
     ],
     "deny": []
   }
